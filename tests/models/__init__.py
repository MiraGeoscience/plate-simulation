# ''''''''''''''''''''''''''''''''''''''''''''''''''''''''''''''''''''''''''''''''''''''
#  Copyright (c) 2024 Mira Geoscience Ltd.                                             '
#                                                                                      '
#  This file is part of plate-simulation package.                                      '
#                                                                                      '
#  plate-simulation is distributed under the terms and conditions of the MIT License   '
#  (see LICENSE file at the root of this source code package).                         '
# ''''''''''''''''''''''''''''''''''''''''''''''''''''''''''''''''''''''''''''''''''''''

import numpy as np
from geoh5py.objects import Surface
<<<<<<< HEAD
from geoh5py.ui_json import InputFile
=======
>>>>>>> 406204c6
from octree_creation_app.driver import OctreeDriver
from octree_creation_app.params import OctreeParams, default_ui_json


def get_topo_mesh(workspace):
    vertices = np.array(
        [
            [0.0, 0.0, 0.0],
            [10.0, 0.0, 0.0],
            [10.0, 10.0, 0.0],
            [0.0, 10.0, 0.0],
        ]
    )
    cells = np.array([[0, 1, 2], [0, 2, 3]])

    topography = Surface.create(workspace, name="topo", vertices=vertices, cells=cells)

    kwargs = {
        "geoh5": workspace,
        "objects": topography,
        "u_cell_size": 0.5,
        "v_cell_size": 0.5,
        "w_cell_size": 0.5,
        "horizontal_padding": 10.0,
        "vertical_padding": 10.0,
        "depth_core": 5.0,
        "minimum_level": 4,
        "diagonal_balance": False,
        "Refinement A object": topography.uid,
        "Refinement A levels": "4, 2, 1",
        "Refinement A horizon": True,
    }
<<<<<<< HEAD
    params = OctreeParams(**kwargs)
    params.write_input_file(name="octree.ui.json", path=workspace.h5file.parent)
=======

    params = OctreeParams(**kwargs)
    params.write_input_file(
        name="testOctree", path=workspace.h5file.parent, validate=False
    )
>>>>>>> 406204c6
    driver = OctreeDriver(params)
    octree = driver.run()
    return topography, octree<|MERGE_RESOLUTION|>--- conflicted
+++ resolved
@@ -9,10 +9,6 @@
 
 import numpy as np
 from geoh5py.objects import Surface
-<<<<<<< HEAD
-from geoh5py.ui_json import InputFile
-=======
->>>>>>> 406204c6
 from octree_creation_app.driver import OctreeDriver
 from octree_creation_app.params import OctreeParams, default_ui_json
 
@@ -45,16 +41,8 @@
         "Refinement A levels": "4, 2, 1",
         "Refinement A horizon": True,
     }
-<<<<<<< HEAD
     params = OctreeParams(**kwargs)
     params.write_input_file(name="octree.ui.json", path=workspace.h5file.parent)
-=======
-
-    params = OctreeParams(**kwargs)
-    params.write_input_file(
-        name="testOctree", path=workspace.h5file.parent, validate=False
-    )
->>>>>>> 406204c6
     driver = OctreeDriver(params)
     octree = driver.run()
     return topography, octree