--- conflicted
+++ resolved
@@ -1,10 +1,11 @@
-#  Copyright (c) 2024 Mira Geoscience Ltd.
-#
-#  This file is part of plate-simulation package.
-#
-#  All rights reserved.
-#
-#
+# ''''''''''''''''''''''''''''''''''''''''''''''''''''''''''''''''''''''''''''''''''''''
+#  Copyright (c) 2024 Mira Geoscience Ltd.                                             '
+#                                                                                      '
+#  This file is part of plate-simulation package.                                      '
+#                                                                                      '
+#  plate-simulation is distributed under the terms and conditions of the MIT License   '
+#  (see LICENSE file at the root of this source code package).                         '
+# ''''''''''''''''''''''''''''''''''''''''''''''''''''''''''''''''''''''''''''''''''''''
 
 from copy import deepcopy
 from pathlib import Path
@@ -110,13 +111,8 @@
     result = PlateSimulationDriver.start(
         Path(tmp_path / "test_plate_simulation.ui.json")
     )
-<<<<<<< HEAD
-    with Workspace(result.options["geoh5"]) as ws:
-        out_group = ws.get_entity(UUID(result.options["out_group"]["value"]))[0]
-=======
     with Workspace(result.out_group.options["geoh5"]) as ws:
         out_group = ws.get_entity(UUID(result.out_group.options["out_group"]))[0]
->>>>>>> de9406f9
         data = next(
             obj for obj in out_group.children if isinstance(obj, AirborneTEMReceivers)
         )
@@ -128,11 +124,7 @@
             k.name in [f"Iteration_0_{i}" for i in "xyz"] for k in data.property_groups
         )
         assert all(len(k.properties) == 20 for k in data.property_groups)
-<<<<<<< HEAD
-        assert mesh.n_cells == 11300
-=======
         assert mesh.n_cells == 11517
->>>>>>> de9406f9
         assert len(np.unique(model.values)) == 4
         assert all(
             k in np.unique(model.values) for k in [1.0 / 7500, 1.0 / 2000, 1.0 / 20]
@@ -195,11 +187,7 @@
         params = PlateSimulationParams.build(ifile)
         assert isinstance(params.simulation, SimPEGGroup)
 
-<<<<<<< HEAD
-        simulation_parameters = params.inversion_parameters()
-=======
         simulation_parameters = params.simulation_parameters()
->>>>>>> de9406f9
 
         assert simulation_parameters.inversion_type == "gravity"
         assert simulation_parameters.forward_only
