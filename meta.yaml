{% set name = "plate-simulation" %}
<<<<<<< HEAD
{% set version = "0.2.0a1" %}
=======
{% set version = "0.1.0b5" %}
>>>>>>> 271f5f0a

package:
  name: {{ name|lower }}
  version: {{ version }}

source:
  path: ../{{ name }} # Used to build the package from the source code

build:
  noarch: python
  script: {{ PYTHON }} -m pip install . -vv --no-deps --no-build-isolation
  number: 0

requirements:
  host:
    - python >=3.10.0,<3.12.0
    - poetry-core >=1.0.0
    - setuptools
    - pip
  run:
    - python >=3.10.0,<3.11
    - numpy >=1.26.0,<1.27.0
    - scipy >=1.14.0,<1.15.0
    - rtree >=1.2.0,<1.3.0
    - trimesh >=4.1.3,<4.2.0
    - threadpoolctl >=3.3.0,<3.4.0
    - pydantic >=2.5.2,<2.6.0
    - geoh5py >=0.10.0b1.dev,<0.11.0a.dev
    - param-sweeps >=0.2.0b1,<0.3.0a.dev
    - geoapps-utils >=0.4.0b1,<0.5.0a.dev
    - octree-creation-app >=0.2.0b1,<0.3.0a.dev
    - mira-simpeg >=0.21.2.1b1,<0.22.2.2a.dev
    - simpeg-drivers >=0.2.0b2,<0.3.0a.dev
    - pillow >=10.3.0,<10.4.0
    - dask 2024.6.*
    - discretize >=0.10.0,<0.11.0
    - distributed 2024.6.*
    - empymod >=2.2.1,<2.3.0
    - fsspec 2022.*
    - geoana >=0.5.0,<0.6.0
    - h5py >=3.2.1,<4.0.0
    - matplotlib-base >=3.8.4,<3.9.0
    - mkl >=2023.2,<2023.3
    - pandas >=2.2.1,<2.3.0
    - pydiso >=0.1.0, <0.2.0
    - pymatsolver >=0.2.0,<0.3.0
    - scikit-learn >=1.4.0,<1.5.0
    - tqdm >=4.66.1,<5.0.0
    - zarr >=2.14.2,<2.15.0
    - tbb 2021.12.*
    - python-tzdata 2023.4.*
  run_constrained:
    - __glibc >=2.17

about:
  license: MIT
  license_file: LICENSE

extra:
  recipe-maintainers:
    - SophieCurinier
    - sebhmg<|MERGE_RESOLUTION|>--- conflicted
+++ resolved
@@ -1,9 +1,5 @@
 {% set name = "plate-simulation" %}
-<<<<<<< HEAD
-{% set version = "0.2.0a1" %}
-=======
 {% set version = "0.1.0b5" %}
->>>>>>> 271f5f0a
 
 package:
   name: {{ name|lower }}
