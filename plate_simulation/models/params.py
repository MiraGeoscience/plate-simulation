--- conflicted
+++ resolved
@@ -50,14 +50,6 @@
     depth: float
 
     @field_validator("plate", mode="before")
-<<<<<<< HEAD
-    @classmethod
-    def reciprocal(cls, value: float) -> float:
-        return 1.0 / value
-
-    @model_validator(mode="before")
-=======
->>>>>>> 26524433
     @classmethod
     def reciprocal(cls, value: float) -> float:
         return 1.0 / value
