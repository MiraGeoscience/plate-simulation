--- conflicted
+++ resolved
@@ -40,44 +40,27 @@
 
 ## Pip dependencies from Git repositories
 #----------------------------------------
-#geoh5py = {version = "~0.9.0a4", source = "pypi", allow-prereleases = true}
-geoh5py = {url = "https://github.com/MiraGeoscience/geoh5py/archive/refs/heads/develop.zip"}
+geoh5py = {version = "~0.9.0a4", source = "pypi", allow-prereleases = true}
+#geoh5py = {url = "https://github.com/MiraGeoscience/geoh5py/archive/refs/heads/release/0.9.0.zip#sha256="}
 
-#octree-creation-app = {version = "~0.1.0a5", source = "pypi", allow-prereleases = true}
-octree-creation-app = {url = "https://github.com/MiraGeoscience/octree-creation-app/archive/refs/heads/develop.zip"}
+octree-creation-app = {version = "~0.1.0a5", source = "pypi", allow-prereleases = true}
+#octree-creation-app = {url = "https://github.com/MiraGeoscience/octree-creation-app/archive/refs/heads/release/0.1.0.zip#sha256="}
 
-#geoapps-utils = {version = "~0.3.0a3", source = "pypi", allow-prereleases = true}
-geoapps-utils = {url = "https://github.com/MiraGeoscience/geoapps-utils/archive/refs/heads/develop.zip"}
+geoapps-utils = {version = "~0.3.0a3", source = "pypi", allow-prereleases = true}
+#geoapps-utils = {url = "https://github.com/MiraGeoscience/geoapps-utils/archive/refs/heads/release/0.3.0.zip#sha256="}
 
-#mira-simpeg = {version = "~0.19.0.8rc3", source = "pypi"}
-mira-simpeg = {url = "https://github.com/MiraGeoscience/simpeg/archive/refs/heads/develop.zip"}
+mira-simpeg = {version = "~0.19.0.dev8", source = "pypi"}
+#mira-simpeg = {url = "https://github.com/MiraGeoscience/simpeg/archive/refs/heads/release/v0.19.0.dev8+geoapps.0.12.0.zip#sha256="}
 
-#param-sweeps = {version = "~0.1.7a4", source = "pypi", allow-prereleases = true}
-param-sweeps = {url = "https://github.com/MiraGeoscience/param-sweeps/archive/refs/heads/develop.zip"}
+param-sweeps = {version = "~0.1.7a4", source = "pypi", allow-prereleases = true}
+#param-sweeps = {url = "https://github.com/MiraGeoscience/param-sweeps/archive/refs/heads/release/0.1.7.zip#sha256="}
 
-<<<<<<< HEAD
-#simpeg-drivers = {version = "~0.1.0b6", source = "pypi", allow-prereleases = true}
-simpeg-drivers = { url = "https://github.com/MiraGeoscience/simpeg-drivers/archive/refs/heads/develop.zip" }
-=======
 simpeg-drivers = {version = "~0.1.0b6", source = "pypi", allow-prereleases = true}
 #simpeg-drivers = { url = "https://github.com/MiraGeoscience/simpeg-drivers/archive/refs/heads/release/0.1.0.zip#sha256=" }
->>>>>>> 7c0bf680
 
 ## indirect dependencies, forcing them here for installation through Conda not pip
 #---------------------------------------------------------------------------------
 dask = {version = "2022.10.*", extras = ["distributed"]}
-<<<<<<< HEAD
-distributed = {version = "2022.10.*"}  # because conda-lock doesn't take dask extras into account
-geoana = {version = "~0.4.0"}  # from simpeg
-h5py = "*" # from geoh5py
-mkl = {version = "2022.*"}  # from simpeg
-Pillow = "*" # from geoh5py
-pydiso = {version = "~0.0.3"} # from simpeg
-pymatsolver = {version = "~0.2.0"} # from simpeg
-tqdm = {version = "^4.64.0"}
-pytz = {version = "^2024.1"}
-zarr = {version = "~2.14.2"} # from simpeg using Dask
-=======
 distributed = "2022.10.*"  # because conda-lock doesn't take dask extras into account
 fsspec = "2022.*"  # from simpeg[dask]
 geoana = "~0.4.0"  # from simpeg
@@ -92,7 +75,6 @@
 tqdm = "^4.66.1"  # from simpeg
 tzdata = "2023.4"  # through pandas from SimPEG (constraint copied from simpeg-drivers)
 zarr = "~2.14.2"  # from simpeg using Dask
->>>>>>> 7c0bf680
 
 ## about pip dependencies
 # to be specified to work with conda-lock
