--- conflicted
+++ resolved
@@ -13,10 +13,6 @@
 
 from geoapps_utils.driver.data import BaseData
 from geoh5py.groups import SimPEGGroup, UIJsonGroup
-<<<<<<< HEAD
-from geoh5py.shared.utils import fetch_active_workspace
-=======
->>>>>>> de9406f9
 from geoh5py.ui_json import InputFile
 from simpeg_drivers.electromagnetics.time_domain.params import (
     TimeDomainElectromagneticsParams,
@@ -51,57 +47,31 @@
     model: ModelParams
     simulation: SimPEGGroup
 
-<<<<<<< HEAD
-    def inversion_parameters(self) -> InversionBaseParams:
-        """
-        Create inversion parameters from the simulation options.
-=======
     def simulation_parameters(self) -> InversionBaseParams:
         """
         Create SimPEG parameters from the simulation options.
->>>>>>> de9406f9
 
         A new SimPEGGroup is created inside the out_group to store the
         result of the forward simulation.
         """
-<<<<<<< HEAD
-        with fetch_active_workspace(self.geoh5, mode="r+"):
-            group = self.simulation.copy(parent=self.out_group, copy_children=False)
-
-        input_file = InputFile(
-            ui_json=deepcopy(self.simulation.options), validate=False
-        )
-=======
         simulation_options = deepcopy(self.simulation.options)
         simulation_options["out_group"] = None
         simulation_options["geoh5"] = self.geoh5
 
         input_file = InputFile(ui_json=simulation_options, validate=False)
->>>>>>> de9406f9
         if input_file.ui_json is None:
             raise ValueError("Input file must have ui_json set.")
 
         input_file.ui_json["mesh"]["value"] = None
-<<<<<<< HEAD
-        input_file.ui_json["geoh5"] = self.geoh5
-=======
->>>>>>> de9406f9
 
         if input_file.data is None:
             raise ValueError("Input file data must be set.")
 
         if input_file.data["inversion_type"] == "gravity":
-<<<<<<< HEAD
-            return GravityParams(input_file=input_file, out_group=group, validate=False)
-        if input_file.data["inversion_type"] == "tdem":
-            return TimeDomainElectromagneticsParams(
-                input_file=input_file, out_group=group, validate=False
-=======
             return GravityParams(input_file=input_file, validate=False)
         if input_file.data["inversion_type"] == "tdem":
             return TimeDomainElectromagneticsParams(
                 input_file=input_file, validate=False
->>>>>>> de9406f9
             )
         raise NotImplementedError(
             f"Unknown inversion type: {input_file.data['inversion_type']}"
