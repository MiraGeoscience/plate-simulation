--- conflicted
+++ resolved
@@ -45,14 +45,8 @@
 [tool.poetry.dependencies]
 python = "^3.10, <3.11"
 
-<<<<<<< HEAD
 numpy = "~1.26.0"  # also in geoh5py, simpeg and geoana
 scipy = "~1.14.0"  # also in geoapps-utils
-discretize = "~0.10.0"  # also in simpeg, simpeg-drivers, octree-creation-app
-=======
-numpy = "~1.26"  # also geoh5py, simpeg and geoana
-scipy = "~1.14"
->>>>>>> de9406f9
 Rtree = "~1.2.0"
 trimesh = "~4.1.3"
 threadpoolctl = "~3.3.0"
@@ -61,7 +55,6 @@
 ## Pip dependencies from Git repositories
 #----------------------------------------
 #geoh5py = {version = "~0.10.0-alpha.1", source = "pypi", allow-prereleases = true}
-<<<<<<< HEAD
 geoh5py = {git = "https://github.com/MiraGeoscience/geoh5py.git", rev = "develop"}
 
 #param-sweeps = {version = "~0.1.8-alpha.1", source = "pypi", allow-prereleases = true}
@@ -78,59 +71,6 @@
 
 #simpeg-drivers = {version = "~0.2.0-alpha.1", source = "pypi", allow-prereleases = true}
 simpeg-drivers = {git = "https://github.com/MiraGeoscience/simpeg-drivers.git", rev = "develop" }
-=======
-#geoh5py = {url = "https://github.com/MiraGeoscience/geoh5py/archive/refs/heads/develop.tar.gz"}
-geoh5py = {git = "https://github.com/MiraGeoscience/geoh5py.git", rev = "develop"}
-#geoh5py = {url = "http://localhost:8888/geoh5py.tar.gz"}
-
-#octree-creation-app = {version = "~0.2.0-alpha.1", source = "pypi", allow-prereleases = true}
-#octree-creation-app = {url = "https://github.com/MiraGeoscience/octree-creation-app/archive/refs/heads/develop.tar.gz"}
-octree-creation-app = {git = "https://github.com/MiraGeoscience/octree-creation-app.git", rev = "develop"}
-#octree-creation-app = {url = "http://localhost:8888/octree-creation-app.tar.gz"}
-
-#geoapps-utils = {version = "~0.4.0-alpha.1", source = "pypi", allow-prereleases = true}
-#geoapps-utils = {url = "https://github.com/MiraGeoscience/geoapps-utils/archive/refs/heads/develop.tar.gz"}
-geoapps-utils = {git = "https://github.com/MiraGeoscience/geoapps-utils.git", rev = "develop"}
-#geoapps-utils = {url = "http://localhost:8888/geoapps-utils.tar.gz"}
-
-#mira-simpeg = {version = ">=0.21.2.1-alpha.1, <0.21.2.2.dev", source = "pypi", allow-prereleases = true}
-#mira-simpeg = {url = "https://github.com/MiraGeoscience/simpeg/archive/refs/heads/develop.tar.gz"}
-#mira-simpeg = {git = "https://github.com/MiraGeoscience/simpeg.git", rev = "develop"}
-mira-simpeg = {git = "https://github.com/MiraGeoscience/simpeg.git", rev = "develop"}
-#mira-simpeg = {url = "http://localhost:8888/mira-simpeg.tar.gz"}
-
-#simpeg-drivers = {version = "~0.1.8-alpha.1", source = "pypi", allow-prereleases = true}
-#simpeg-drivers = {url = "https://github.com/MiraGeoscience/simpeg-drivers/archive/refs/heads/develop.tar.gz"}
-simpeg-drivers = {git = "https://github.com/MiraGeoscience/simpeg-drivers.git", rev = "develop"}
-#simpeg-drivers = {url = "http://localhost:8888/simpeg-drivers.tar.gz"}
-
-#param-sweeps = {version = "~0.1.8-alpha.1", source = "pypi", allow-prereleases = true}
-#param-sweeps = {url = "https://github.com/MiraGeoscience/param-sweeps/archive/refs/heads/develop.tar.gz"}
-param-sweeps = {git = "https://github.com/MiraGeoscience/param-sweeps.git", rev = "develop"}
-#param-sweeps = {url = "http://localhost:8888/param-sweeps.tar.gz"}
-
-
-[tool.conda-lock.dependencies]
-## indirect dependencies, forcing them here for installation through Conda not pip
-#---------------------------------------------------------------------------------
-dask = {version = "2024.6.*", extras = ["distributed"]}  # also in simpeg[dask]
-discretize = ">=0.10.0"  # also in simpeg, octree-creation-app
-distributed = "2024.6.*"  # because conda-lock doesn't take dask extras into account
-Pillow = ">=10.3.0, <10.4.0"  # from geoh5py
-fsspec = "2022.*"  # from simpeg[dask]
-geoana = ">=0.5.0, <0.6.0"  # from simpeg
-h5py = ">=3.2.1, <4.0.0"  # from geoh5py
-matplotlib-base = ">=3.8.4, <3.9.0"  # from simpeg
-mkl = ">=2023.2, <2023.3"  # from simpeg
-pandas = ">=2.2.1, <2.3.0"  # from SimPEG, also used by targeting-workflow, petro-lingo
-pydantic = ">=2.5.2, <3.0.0"  # from geoh5py, geoapps-utils
-pydiso = ">=0.0.5, <0.1.0"  # from simpeg
-pymatsolver = ">=0.2.0, <0.3.0"  # from simpeg
-scikit-learn = ">=1.4.0, <1.5.0"  # from SimPEG, also used by geo-unsup-mapper, petro-lingo
-tqdm = ">=4.66.1, <5.0.0"  # from simpeg
-tbb = ">=2021.12.0"  # through mkl from SimPEG
-tzdata = ">=2023.4.0"  # through pandas from SimPEG
->>>>>>> de9406f9
 
 ## about pip dependencies
 # to be specified to work with conda-lock
@@ -149,6 +89,7 @@
 #---------------------------------------------------------------------------------
 Pillow = ">=10.3.0, <10.4.0"  # from geoh5py
 dask = {version = "2024.6.*", extras = ["distributed"]}
+discretize = ">=0.10.0, <0.11.0"  # also in simpeg, simpeg-drivers, octree-creation-app
 distributed = "2024.6.*"  # because conda-lock doesn't take dask extras into account
 empymod = ">=2.2.1, <2.3.0"  # from simpeg and geoana
 fsspec = "2022.*"  # from simpeg[dask]
