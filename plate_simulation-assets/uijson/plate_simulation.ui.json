--- conflicted
+++ resolved
@@ -94,12 +94,6 @@
     "min": 0.0,
     "max": 360.0
   },
-<<<<<<< HEAD
-  "generate_sweep": {
-    "label": "Generate sweep file",
-    "main": true,
-    "value": false
-=======
   "relative_locations": {
     "label": "Relative locations",
     "main": true,
@@ -131,7 +125,11 @@
     "value": -200.0,
     "enabled": true,
     "tooltip": "If relative location, Z is relative to the mean of topography."
->>>>>>> 01278ee7
+  },
+  "generate_sweep": {
+    "label": "Generate sweep file",
+    "main": true,
+    "value": false
   },
   "u_cell_size": {
     "min": 0.0,
