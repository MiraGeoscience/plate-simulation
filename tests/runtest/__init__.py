# ''''''''''''''''''''''''''''''''''''''''''''''''''''''''''''''''''''''''''''''''''''''
#  Copyright (c) 2024 Mira Geoscience Ltd.                                             '
#                                                                                      '
#  This file is part of plate-simulation package.                                      '
#                                                                                      '
#  plate-simulation is distributed under the terms and conditions of the MIT License   '
#  (see LICENSE file at the root of this source code package).                         '
# ''''''''''''''''''''''''''''''''''''''''''''''''''''''''''''''''''''''''''''''''''''''

import numpy as np
from geoh5py.objects import Points, Surface
<<<<<<< HEAD
from simpeg import utils
=======
>>>>>>> 406204c6


def get_survey(workspace, n_receivers, n_lines):
    X, Y = np.meshgrid(  # pylint: disable=invalid-name
        np.linspace(-250, 250, n_receivers), np.linspace(-250, 250, n_lines)
    )
    Z = np.zeros_like(X)  # pylint: disable=invalid-name

    vertices = np.c_[X.T.flatten(), Y.T.flatten(), Z.T.flatten()]

    return Points.create(
        workspace,
        vertices=vertices,
        name="survey",
    )


def get_topography(workspace):
    vertices = np.array(
        [
            [-500.0, -500.0, 0.0],
            [500.0, -500.0, 0.0],
            [500.0, 500.0, 0.0],
            [-500.0, 500.0, 0.0],
        ]
    )
    cells = np.array([[0, 1, 2], [0, 2, 3]])

    return Surface.create(workspace, name="topo", vertices=vertices, cells=cells)<|MERGE_RESOLUTION|>--- conflicted
+++ resolved
@@ -9,10 +9,6 @@
 
 import numpy as np
 from geoh5py.objects import Points, Surface
-<<<<<<< HEAD
-from simpeg import utils
-=======
->>>>>>> 406204c6
 
 
 def get_survey(workspace, n_receivers, n_lines):
