--- conflicted
+++ resolved
@@ -1,15 +1,3 @@
-<<<<<<< HEAD
-# ''''''''''''''''''''''''''''''''''''''''''''''''''''''''''''''''''''''''''''''''''''''
-#  Copyright (c) 2025 Mira Geoscience Ltd.                                             '
-#                                                                                      '
-#  This file is part of plate-simulation package.                                      '
-#                                                                                      '
-#  plate-simulation is distributed under the terms and conditions of the MIT License   '
-#  (see LICENSE file at the root of this source code package).                         '
-# ''''''''''''''''''''''''''''''''''''''''''''''''''''''''''''''''''''''''''''''''''''''
-
-=======
->>>>>>> 571e6081
 from datetime import datetime
 from importlib.metadata import version
 
