--- conflicted
+++ resolved
@@ -44,39 +44,13 @@
 
 [tool.poetry.dependencies]
 python = "^3.10, <3.11"
-<<<<<<< HEAD
-=======
 
->>>>>>> c0ba12c5
 numpy = "~1.23.5"  # also geoh5py, simpeg and geoana
 scipy = "~1.10.1"
 discretize = "~0.10.0"
 Rtree = "~1.2.0"
 trimesh = "~4.1.3"
 threadpoolctl = "~3.3.0"
-<<<<<<< HEAD
-pydantic = "~2.5"
-
-## Pip dependencies from Git repositories
-#----------------------------------------
-#geoh5py = {version = "~0.9.0a4", source = "pypi", allow-prereleases = true}
-geoh5py = {url = "https://github.com/MiraGeoscience/geoh5py/archive/refs/heads/develop.zip"}
-
-#octree-creation-app = {version = "~0.1.0a5", source = "pypi", allow-prereleases = true}
-octree-creation-app = {url = "https://github.com/MiraGeoscience/octree-creation-app/archive/refs/heads/develop.zip"}
-
-#geoapps-utils = {version = "~0.3.0a3", source = "pypi", allow-prereleases = true}
-geoapps-utils = {url = "https://github.com/MiraGeoscience/geoapps-utils/archive/refs/heads/develop.zip"}
-
-#mira-simpeg = {version = "~0.19.0.dev8", source = "pypi"}
-mira-simpeg = {url = "https://github.com/MiraGeoscience/simpeg/archive/refs/heads/develop.zip"}
-
-#param-sweeps = {version = "~0.1.7a4", source = "pypi", allow-prereleases = true}
-param-sweeps = {url = "https://github.com/MiraGeoscience/param-sweeps/archive/refs/heads/develop.zip"}
-
-#simpeg-drivers = {version = "~0.1.0b6", source = "pypi", allow-prereleases = true}
-simpeg-drivers = { url = "https://github.com/MiraGeoscience/simpeg-drivers/archive/refs/heads/develop.zip"}
-=======
 pydantic = "~2.5.2"
 
 ## Pip dependencies from Git repositories
@@ -98,7 +72,6 @@
 
 simpeg-drivers = {version = "~0.1.0rc1", source = "pypi", allow-prereleases = true}
 #simpeg-drivers = { url = "https://github.com/MiraGeoscience/simpeg-drivers/archive/refs/heads/release/0.1.0.zip#sha256=" }
->>>>>>> c0ba12c5
 
 ## indirect dependencies, forcing them here for installation through Conda not pip
 #---------------------------------------------------------------------------------
@@ -106,19 +79,11 @@
 distributed = "2022.10.*"  # because conda-lock doesn't take dask extras into account
 fsspec = "2022.*"  # from simpeg[dask]
 geoana = "~0.4.0"  # from simpeg
-<<<<<<< HEAD
-h5py = "*"  # from geoh5py
-matplotlib = "~3.7.1"  # from simpeg and geoana
-mkl = "2022.*"  # from simpeg
-pandas = "~2.2.1"  # from simpeg
-Pillow = "*"  # from geoh5py
-=======
 h5py = "^3.2.1" # from geoh5py
 matplotlib = "~3.7.1"  # from simpeg and geoana
 mkl = "2022.1.*"  # from simpeg
 pandas = "~2.2.1"  # from simpeg
 Pillow = "~10.3.0"  # from geoh5py
->>>>>>> c0ba12c5
 pydiso = "~0.0.3"  # from simpeg
 pymatsolver = "~0.2.0"  # from simpeg
 scikit-learn = "~1.4.0"  # from simpeg
