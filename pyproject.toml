--- conflicted
+++ resolved
@@ -44,68 +44,34 @@
 
 [tool.poetry.dependencies]
 python = "^3.10, <3.11"
-<<<<<<< HEAD
-=======
 
->>>>>>> a91e86cc
 numpy = "~1.23.5"  # also geoh5py, simpeg and geoana
 scipy = "~1.10.1"
 discretize = "~0.10.0"
 Rtree = "~1.2.0"
 trimesh = "~4.1.3"
 threadpoolctl = "~3.3.0"
-<<<<<<< HEAD
-pydantic = "~2.5"
-
-## Pip dependencies from Git repositories
-#----------------------------------------
-geoh5py = {version = "~0.9.0", source = "pypi", allow-prereleases = true}
-=======
 pydantic = "~2.5.2"
 
 ## Pip dependencies from Git repositories
 #----------------------------------------
 geoh5py = {version = "~0.9.0-rc.5", source = "pypi", allow-prereleases = true}
->>>>>>> a91e86cc
 #geoh5py = {url = "https://github.com/MiraGeoscience/geoh5py/archive/refs/heads/release/0.9.0.zip#sha256="}
-#geoh5py = {url = "http://localhost:8888/geoh5py.tar.gz#sha256="}
 
-<<<<<<< HEAD
-octree-creation-app = {version = "~0.1.1", source = "pypi", allow-prereleases = true}
-=======
 octree-creation-app = {version = "~0.1.0rc2", source = "pypi", allow-prereleases = true}
->>>>>>> a91e86cc
 #octree-creation-app = {url = "https://github.com/MiraGeoscience/octree-creation-app/archive/refs/heads/release/0.1.0.zip#sha256="}
-#octree-creation-app = {url = "http://localhost:8888/octree-creation-app.tar.gz#sha256="}
 
-<<<<<<< HEAD
-geoapps-utils = {version = "~0.3.0", source = "pypi", allow-prereleases = true}
-=======
 geoapps-utils = {version = "~0.3.0rc4", source = "pypi", allow-prereleases = true}
->>>>>>> a91e86cc
 #geoapps-utils = {url = "https://github.com/MiraGeoscience/geoapps-utils/archive/refs/heads/release/0.3.0.zip#sha256="}
-#geoapps-utils = {url = "http://localhost:8888/geoapps-utils.tar.gz#sha256="}
 
-<<<<<<< HEAD
-mira-simpeg = {version = ">=0.19.0.8,<0.19.0.9.dev", source = "pypi", allow-prereleases = true}
-#mira-simpeg = {url = "https://github.com/MiraGeoscience/simpeg/archive/refs/heads/release/0.19.0.8.zip#sha256="}
-#mira-simpeg = {url = "http://localhost:8888/mira-simpeg.tar.gz#sha256="}
-
-param-sweeps = {version = "~0.1.7", source = "pypi", allow-prereleases = true}
-=======
 mira-simpeg = {version = ">=0.19.0.8rc3,<0.19.0.9.dev", source = "pypi", allow-prereleases = true}
 #mira-simpeg = {url = "https://github.com/MiraGeoscience/simpeg/archive/refs/heads/release/v0.19.0.dev8+geoapps.0.12.0.zip#sha256="}
 
 param-sweeps = {version = "~0.1.7rc1", source = "pypi", allow-prereleases = true}
->>>>>>> a91e86cc
 #param-sweeps = {url = "https://github.com/MiraGeoscience/param-sweeps/archive/refs/heads/release/0.1.7.zip#sha256="}
-#param-sweeps = {url = "http://localhost:8888/param-sweeps.tar.gz#sha256="}
 
-<<<<<<< HEAD
-=======
 simpeg-drivers = {version = "~0.1.0rc1", source = "pypi", allow-prereleases = true}
 #simpeg-drivers = { url = "https://github.com/MiraGeoscience/simpeg-drivers/archive/refs/heads/release/0.1.0.zip#sha256=" }
->>>>>>> a91e86cc
 
 ## indirect dependencies, forcing them here for installation through Conda not pip
 #---------------------------------------------------------------------------------
@@ -113,19 +79,11 @@
 distributed = "2022.10.*"  # because conda-lock doesn't take dask extras into account
 fsspec = "2022.*"  # from simpeg[dask]
 geoana = "~0.4.0"  # from simpeg
-<<<<<<< HEAD
-h5py = "*"  # from geoh5py
-matplotlib = "~3.7.1"  # from simpeg and geoana
-mkl = "2022.*"  # from simpeg
-pandas = "~2.2.1"  # from simpeg
-Pillow = "*"  # from geoh5py
-=======
 h5py = "^3.2.1" # from geoh5py
 matplotlib = "~3.7.1"  # from simpeg and geoana
 mkl = "2022.1.*"  # from simpeg
 pandas = "~2.2.1"  # from simpeg
 Pillow = "~10.3.0"  # from geoh5py
->>>>>>> a91e86cc
 pydiso = "~0.0.3"  # from simpeg
 pymatsolver = "~0.2.0"  # from simpeg
 scikit-learn = "~1.4.0"  # from simpeg
