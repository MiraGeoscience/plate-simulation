[tool.poetry]
name = "plate-simulation"
<<<<<<< HEAD
version = "0.2.0-alpha.1"
=======
version = "0.1.0-beta.5"
>>>>>>> 271f5f0a
license = "MIT"
description = "plate-simulation is a Python package"
authors = ["Mira Geoscience <support@mirageoscience.com>"]
readme = "README.rst"
repository = "https://github.com/MiraGeoscience/plate-simulation"
maintainers = [
    "Benjamin Kary <benjamink@mirageoscience.com>",
    "Dominique Fournier <dominiquef@mirageoscience.com>",
]
documentation  = "https://mirageoscience-plate-simulation.readthedocs-hosted.com/"
homepage = "https://www.mirageoscience.com/mining-industry-software/python-integration/"
keywords = []

# TODO: adjust classifiers
classifiers = [
    "Development Status :: 2 - Pre-Alpha",
    "Intended Audience :: Science/Research",
    "Programming Language :: Python",
    "Topic :: Scientific/Engineering",
    "Topic :: Scientific/Engineering :: Mathematics",
    "Topic :: Scientific/Engineering :: Physics",
    "Operating System :: Microsoft :: Windows",
    "Operating System :: POSIX",
    "Operating System :: Unix",
    "Operating System :: MacOS",
    "Natural Language :: English",
]

packages = [
    { include = "plate_simulation" },
    { include = "plate_simulation-assets" },
]

include = [
    { path = "COPYING" },
    { path = "COPYING.LESSER" },
    { path = "LICENSE" },
    { path = "README.rst" },
    { path = "THIRD_PARTY_SOFTWARE.rst" },
    { path = "docs/**/THIRD_PARTY_SOFTWARE.rst" },
]

exclude = [
]

[tool.poetry.dependencies]
python = ">=3.10, <3.12"  # no Python 3.12 yet for simpeg-drivers

numpy = "~1.26.0"  # also in geoh5py, simpeg and geoana
scipy = "~1.14.0"  # also in geoapps-utils
Rtree = "~1.2.0"
trimesh = "~4.1.3"
threadpoolctl = "~3.3.0"
pydantic = "~2.5.2"

## Pip dependencies from Git repositories
#----------------------------------------
<<<<<<< HEAD
#geoh5py = {version = ">=0.10.0b1, <0.11.0a.dev", source = "pypi", allow-prereleases = true}
geoh5py = {git = "https://github.com/MiraGeoscience/geoh5py.git", rev = "develop"}
=======
geoh5py = {version = ">=0.10.0b4, <0.11.0a.dev", source = "pypi", allow-prereleases = true}
#geoh5py = {git = "https://github.com/MiraGeoscience/geoh5py.git", rev = "release/0.10.0"}
>>>>>>> 271f5f0a

#param-sweeps = {version = ">=0.2.0b1, <0.3.0a.dev", source = "pypi", allow-prereleases = true}
param-sweeps = {git = "https://github.com/MiraGeoscience/param-sweeps.git", rev = "develop"}

#geoapps-utils = {version = ">=0.4.0b1, <0.5.0a.dev", source = "pypi", allow-prereleases = true}
geoapps-utils = {git = "https://github.com/MiraGeoscience/geoapps-utils.git", rev = "develop"}

<<<<<<< HEAD
#octree-creation-app = {version = ">=0.2.0b1, <0.3.0a.dev", source = "pypi", allow-prereleases = true}
octree-creation-app = {git = "https://github.com/MiraGeoscience/octree-creation-app.git", rev = "develop"}
=======
octree-creation-app = {version = ">=0.2.0b2, <0.3.0a.dev", source = "pypi", allow-prereleases = true}
#octree-creation-app = {git = "https://github.com/MiraGeoscience/octree-creation-app.git", rev = "release/0.2.0"}
>>>>>>> 271f5f0a

mira-simpeg = {version = ">=0.21.2.1b3, <0.21.2.2a.dev", source="pypi", allow-prereleases = true, extras = ["dask"]}
#mira-simpeg = {git = "https://github.com/MiraGeoscience/simpeg.git", rev = "release/0.21.2.1", extras = ["dask"]}

<<<<<<< HEAD
#simpeg-drivers = {version = ">=0.2.0b2, <0.3.0a.dev", source = "pypi", allow-prereleases = true}
simpeg-drivers = {git = "https://github.com/MiraGeoscience/simpeg-drivers.git", rev = "develop" }
=======
simpeg-drivers = {version = ">=0.2.0b3, <0.3.0a.dev", source = "pypi", allow-prereleases = true}
#simpeg-drivers = {git = "https://github.com/MiraGeoscience/simpeg-drivers.git", rev = "release/0.2.0" }
>>>>>>> 271f5f0a

## about pip dependencies
# to be specified to work with conda-lock
# - from PyPI: my_package = { version = "1.2.3", source = "pypi" }
# - from JFrog Artifactory: my_package = { version = "1.2.3" }
# - from URL:
#   - for a tags:   my_package = { url = "https://github.com/ORGANISATION/REPO/archive/refs/tags/VERSION_TAG.zip#sha256=" }
#   - for a branch: my_package = { url = "https://github.com/ORGANISATION/REPO/archive/refs/heads/BRANCH.zip#sha256=" }
# Note - conda-lock does not support the syntax: my_package = { git = ... }
#        while poetry2conda supports only { git = "...", tag = "..." }, and not { url = ... }

[tool.conda-lock.dependencies]
libblas = "*=*mkl"  # because simpeg already brings in the MKL

## indirect dependencies, forcing them here for installation through Conda not pip
#---------------------------------------------------------------------------------
Pillow = ">=10.3.0, <10.4.0"  # from geoh5py
dask = {version = "2024.6.*", extras = ["distributed"]}
discretize = ">=0.10.0, <0.11.0"  # also in simpeg, simpeg-drivers, octree-creation-app
distributed = "2024.6.*"  # because conda-lock doesn't take dask extras into account
empymod = ">=2.2.1, <2.3.0"  # from simpeg and geoana
fsspec = "2022.*"  # from simpeg[dask]
geoana = ">=0.5.0, <0.6.0"  # from simpeg
h5py = ">=3.2.1, <4.0.0"  # from geoh5py
matplotlib-base = ">=3.8.4, <3.9.0"  # from simpeg
mkl = "2023.2, <2023.3"  # from simpeg
pandas = ">=2.2.1, <2.3.0"  # from simpeg
pydiso = ">=0.1.0, <0.2.0"  # from simpeg
pymatsolver = ">=0.2.0, <0.3.0"  # from simpeg
scikit-learn = ">=1.4.0, <1.5.0"  # from simpeg
tqdm = ">=4.66.1, <5.0.0"  # from curve-apps, peak-finder-app, simpeg
zarr = ">=2.14.2, <2.15.0"  # from simpeg[dask], simpeg-drivers

# force some versions to resolve incompatible resolution between PyPI and Conda
#-------------------------------------------------------------------------------
tbb = "2021.12.*"  # through mkl from SimPEG (constraint copied from simpeg-drivers)
python-tzdata = "2023.4.*"  # through pandas from SimPEG (constraint copied from simpeg-drivers)

[tool.poetry.dev-dependencies]
Pygments = "*"
pylint = "*"
pytest = "*"
pytest-cov = "*"
pyyaml = '*'
jinja2 = '*'
packaging = '*'
tomli = "*"
sphinx = "^5.0"
readthedocs-sphinx-ext = "*"

## about jfrog repository
# change url to have access to other repo (e.g. public-pypi-prod, public-pypi-dev)

[tool.conda-lock]
platforms = ["win-64", "linux-64"]
channels = ["conda-forge"]

[tool.ruff]
target-version = "py310"

[tool.ruff.lint]
ignore = [
    "B028",  # no-explicit-stacklevel for warnings.warn()
    "E501",  # line-too-long - code is reformatted (do not care about comments and docstring)
    "F401",  # unsused-import - covered by pycln
        "RUF005",  # collection-literal-concatenation - wrong suggestion with numpy arrays

]
select = [
    "A",  # flake8-builtins
    "B",  # flake8-bugbear
    "B006",  # Do not use mutable data structures for argument defaults
    "B9",  # flake8-bugbear opiniated warnings
    "BLE",  # flake8-blind-except
    "C4",  # flake8-comprehensions
    "C9",  # mccabe
    "E",  # pycodestyle errors
    "F",  # pyflakes
    "I",  # isort
    "RUF",  # ruff rules
    "TID", # flake8-tidy-imports
    "UP",  # pyupgrade
    "W",  # pycodestyle warnings
]

[tool.ruff.lint.mccabe]
max-complexity = 18

[tool.ruff.lint.isort]
lines-after-imports = 2

[tool.ruff.format]
# default formatting is just fine

[tool.mypy]
warn_unused_configs = true
ignore_missing_imports = true
scripts_are_modules = true
show_error_context = true
show_column_numbers = true
check_untyped_defs = true

plugins = [
    'numpy.typing.mypy_plugin'
]

[tool.coverage.run]
branch = true
source = ["plate_simulation"]

[tool.coverage.report]
exclude_lines = [
    "raise NotImplementedError",
    "pass",
    "if TYPE_CHECKING",
    "pragma: no cover"
]

[tool.coverage.html]
skip_empty = true
skip_covered = true

[build-system]
requires = ["poetry-core>=1.0.0", "setuptools"]
build-backend = "poetry.core.masonry.api"<|MERGE_RESOLUTION|>--- conflicted
+++ resolved
@@ -1,10 +1,7 @@
 [tool.poetry]
 name = "plate-simulation"
-<<<<<<< HEAD
 version = "0.2.0-alpha.1"
-=======
-version = "0.1.0-beta.5"
->>>>>>> 271f5f0a
+
 license = "MIT"
 description = "plate-simulation is a Python package"
 authors = ["Mira Geoscience <support@mirageoscience.com>"]
@@ -62,13 +59,8 @@
 
 ## Pip dependencies from Git repositories
 #----------------------------------------
-<<<<<<< HEAD
 #geoh5py = {version = ">=0.10.0b1, <0.11.0a.dev", source = "pypi", allow-prereleases = true}
 geoh5py = {git = "https://github.com/MiraGeoscience/geoh5py.git", rev = "develop"}
-=======
-geoh5py = {version = ">=0.10.0b4, <0.11.0a.dev", source = "pypi", allow-prereleases = true}
-#geoh5py = {git = "https://github.com/MiraGeoscience/geoh5py.git", rev = "release/0.10.0"}
->>>>>>> 271f5f0a
 
 #param-sweeps = {version = ">=0.2.0b1, <0.3.0a.dev", source = "pypi", allow-prereleases = true}
 param-sweeps = {git = "https://github.com/MiraGeoscience/param-sweeps.git", rev = "develop"}
@@ -76,24 +68,15 @@
 #geoapps-utils = {version = ">=0.4.0b1, <0.5.0a.dev", source = "pypi", allow-prereleases = true}
 geoapps-utils = {git = "https://github.com/MiraGeoscience/geoapps-utils.git", rev = "develop"}
 
-<<<<<<< HEAD
 #octree-creation-app = {version = ">=0.2.0b1, <0.3.0a.dev", source = "pypi", allow-prereleases = true}
 octree-creation-app = {git = "https://github.com/MiraGeoscience/octree-creation-app.git", rev = "develop"}
-=======
-octree-creation-app = {version = ">=0.2.0b2, <0.3.0a.dev", source = "pypi", allow-prereleases = true}
-#octree-creation-app = {git = "https://github.com/MiraGeoscience/octree-creation-app.git", rev = "release/0.2.0"}
->>>>>>> 271f5f0a
 
 mira-simpeg = {version = ">=0.21.2.1b3, <0.21.2.2a.dev", source="pypi", allow-prereleases = true, extras = ["dask"]}
 #mira-simpeg = {git = "https://github.com/MiraGeoscience/simpeg.git", rev = "release/0.21.2.1", extras = ["dask"]}
 
-<<<<<<< HEAD
 #simpeg-drivers = {version = ">=0.2.0b2, <0.3.0a.dev", source = "pypi", allow-prereleases = true}
 simpeg-drivers = {git = "https://github.com/MiraGeoscience/simpeg-drivers.git", rev = "develop" }
-=======
-simpeg-drivers = {version = ">=0.2.0b3, <0.3.0a.dev", source = "pypi", allow-prereleases = true}
-#simpeg-drivers = {git = "https://github.com/MiraGeoscience/simpeg-drivers.git", rev = "release/0.2.0" }
->>>>>>> 271f5f0a
+
 
 ## about pip dependencies
 # to be specified to work with conda-lock
